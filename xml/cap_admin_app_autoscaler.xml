--- conflicted
+++ resolved
@@ -107,7 +107,6 @@
   <title>Upgrade Considerations</title>
 
   <para>
-<<<<<<< HEAD
    In order to upgrade from a &productname; 1.3.1 deployment with the App-AutoScaler enabled
    to &productname; 1.4, perform one of the two methods listed below. Both methods require
    that <literal>uaa</literal> is first upgraded.
@@ -120,20 +119,6 @@
      is the new minimum setting. The following values in your
      <filename>scf-config-values.yaml</filename> file can be removed:
    </para>
-=======
-   The following applies to upgrades from &productname; 1.3.1 to &productname; 1.4.0:
-  </para>
-
-  <para>
-   If the App-AutoScaler service is enabled on your deployment of &productname; 1.3.1,
-   then you must specify <command>--set "enable.autoscaler=true"</command> during the
-   upgrade to keep the feature installed. Sizing values previously set to have a count
-   of 1, which is the new minimum setting, to enable the service no longer need to be
-   set explicitly. The following values in your <filename>scf-config-values.yaml</filename>
-   file can be removed:
-  </para>
-
->>>>>>> f62ad039
 <screen>sizing:
   autoscaler_api:
     count: 1
@@ -150,7 +135,6 @@
   autoscaler_scheduler:
     count: 1
   autoscaler_servicebroker:
-<<<<<<< HEAD
     count: 1
 </screen>
    </step>
@@ -238,11 +222,6 @@
 --set "enable.autoscaler=true" \
 --set sizing.autoscaler_postgres.disk_sizes.postgres_data=100
 </screen>
-
-=======
-    count: 1</screen>
-
->>>>>>> f62ad039
  </sect1>
  <sect1 xml:id="sec.cap.app-autoscaler-usage">
   <title>Using the App-AutoScaler Service</title>
