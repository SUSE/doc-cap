<?xml version="1.0" encoding="UTF-8"?>
<!DOCTYPE chapter
[
  <!ENTITY % entities SYSTEM "entity-decl.ent">
    %entities;
]>
<chapter version="5.0" xml:id="cha.cap.minibroker"
  xmlns="http://docbook.org/ns/docbook"
  xmlns:xi="http://www.w3.org/2001/XInclude"
  xmlns:xlink="http://www.w3.org/1999/xlink">
 <info>
  <title>Provisioning Services with Minibroker</title>
  <dm:docmanager xmlns:dm="urn:x-suse:ns:docmanager">
   <dm:bugtracker></dm:bugtracker>
   <dm:translation>yes</dm:translation>
  </dm:docmanager>
 </info>
 <para>
  <link xlink:href="https://github.com/SUSE/minibroker">Minibroker</link> is an
  <link xlink:href="https://www.openservicebrokerapi.org/">OSBAPI compliant
  broker</link> created by members of the
  <link xlink:href="https://github.com/osbkit">Microsoft Azure team</link>. It
  provides a simple method to provision service brokers on Kubernetes clusters.
 </para>
<<<<<<< HEAD
 <warning>
  <title>Do Not Use Minibroker on Production Systems</title>
=======
 <important>
  <title>Minibroker Upstream Services</title>
>>>>>>> 358d7061
  <para>
   The services deployed by Minibroker are sourced from the stable upstream
   charts repository, see
   <link xlink:href="https://github.com/helm/charts/tree/master/stable"/>,
   and maintained by contributors to the Helm project. Though &suse; supports
   Minibroker itself, it does not support the service charts it deploys.
   Operators should inspect the charts and images exposed by the service plans
   before deciding to use them in a production environment.
  </para>
 </important>
 <sect1 xml:id="sec.cap.minibroker-deployment">
  <title>Deploy Minibroker</title>

  <procedure>
   <step>
    <para>
     Minibroker is deployed using a &helm; chart. Ensure your SUSE &helm; chart
     repository contains the most recent Minibroker chart:
    </para>
<screen>&prompt.user;helm repo update
Hang tight while we grab the latest from your chart repositories...
...Skip local chart repository
...Successfully got an update from the "stable" chart repository
...Successfully got an update from the "suse" chart repository
Update Complete. ⎈ Happy Helming!⎈

&prompt.user;helm search suse
NAME                        	VERSION	DESCRIPTION                                       
...
suse/minibroker             	0.2.0  	A minibroker for your minikube                    
...
</screen>
   </step>
   <step>
    <para>
     Use &helm; to deploy Minibroker:
    </para>
<screen>&prompt.user;helm install suse/minibroker --namespace minibroker --name minibroker --set "defaultNamespace=minibroker"</screen>
    <para>
     The repository currently contains charts for the following services:
    </para>
    <itemizedlist>
     <listitem>
      <para>
       <link xlink:href="https://mariadb.org">MariaDB</link>
      </para>
     </listitem>
     <listitem>
      <para>
       <link xlink:href="https://www.mongodb.com/">MongoDB</link>
      </para>
     </listitem>
     <listitem>
      <para>
       <link xlink:href="https://www.mysql.com/">MySQL</link>
      </para>
     </listitem>
     <listitem>
      <para>
       <link xlink:href="https://www.postgresql.org/">PostgreSQL</link>
      </para>
     </listitem>
     <listitem>
      <para>
       <link xlink:href="http://redis.io">Redis</link>
      </para>
     </listitem>
    </itemizedlist>
   </step>
   <step>
    <para>
     Monitor the deployment progress. Wait until all pods are in a ready state
     before proceeding:
    </para>
<screen>&prompt.user;watch -c 'kubectl get pods --namespace minibroker'</screen>
   </step>
  </procedure>
 </sect1>
 <sect1 xml:id="sec.cap.minibroker-environment-setup">
  <title>Setting Up the Environment for Minibroker Usage</title>

  <procedure>
   <step>
    <para>
     Begin by logging into your &cap; deployment. Select an organization and
     space to work with, creating them if needed:
    </para>
<screen>&prompt.user;cf api --skip-ssl-validation <replaceable>https://api.example.com</replaceable>
&prompt.user;cf login -u <replaceable>admin</replaceable> -p <replaceable>password</replaceable>
&prompt.user;cf create-org <replaceable>org</replaceable>
&prompt.user;cf create-space <replaceable>space</replaceable> -o <replaceable>org</replaceable>
&prompt.user;cf target -o <replaceable>org</replaceable> -s <replaceable>space</replaceable>
</screen>
   </step>
   <step>
    <para>
     Create the service broker. Note that Minibroker does not require
     authentication and the <literal>username</literal> and
     <literal>password</literal> parameters act as dummy values to pass to the
     <command>cf</command> command. These parameters do not need to be
     customized for the &cap; installation:
    </para>
<screen>&prompt.user;cf create-service-broker <replaceable>minibroker</replaceable> <replaceable>username</replaceable> <replaceable>password</replaceable> http://minibroker-minibroker.minibroker.svc.cluster.local</screen>
    <para>
     After the service broker is ready, it can be seen on your deployment:
    </para>
<screen>&prompt.user;cf service-brokers
Getting service brokers as admin...

name               url
minibroker         http://minibroker-minibroker.minibroker.svc.cluster.local
</screen>
   </step>
   <step>
    <para>
     List the services and their associated plans the Minibroker has access to:
    </para>
<screen>&prompt.user;cf service-access -b <replaceable>minibroker</replaceable></screen>
   </step>
   <step>
    <para>
     Enable access to a service. Services that can be enabled are
     <literal>mariadb</literal>, <literal>mongodb</literal>,
     <literal>postgresql</literal>, and <literal>redis</literal>. The example
     below uses Redis as the service:
    </para>
<screen>&prompt.user;cf enable-service-access <replaceable>redis</replaceable></screen>
    <para>
     Use <command>cf marketplace</command> to verify the service has been
     enabled:
    </para>
<screen>&prompt.user;cf marketplace
Getting services from marketplace in org org / space space as admin...
OK

service      plans     description
redis        4-0-10    Helm Chart for redis

TIP:  Use 'cf marketplace -s SERVICE' to view descriptions of individual plans of a given service.
</screen>
   </step>
   <step>
    <para>
     Define your
     <link xlink:href="https://docs.cloudfoundry.org/concepts/asg.html">Application
     Security Group (ASG)</link> rules in a JSON file. Using the defined rules,
     create an ASG and bind it to an organization and space:
    </para>
<screen>&prompt.user;echo > <replaceable>redis.json</replaceable> '[{ "protocol": "tcp", "destination": "<replaceable>10.0.0.0/8</replaceable>", "ports": "<replaceable>6379</replaceable>", "description": "<replaceable>Allow Redis traffic</replaceable>" }]'
&prompt.user;cf create-security-group <replaceable>redis_networking</replaceable> <replaceable>redis.json</replaceable>
&prompt.user;cf bind-security-group <replaceable>redis_networking</replaceable> <replaceable>org</replaceable> <replaceable>space</replaceable>
</screen>
    <para>
     Use following ports to define your ASG for a given service:
    </para>
    <informaltable>
     <tgroup cols="2">
      <thead>
       <row>
        <entry>Service</entry>
        <entry>Port</entry>
       </row>
      </thead>
      <tbody>
       <row>
        <entry>MariaDB</entry>
        <entry>3306</entry>
       </row>
       <row>
        <entry>MongoDB</entry>
        <entry>27017</entry>
       </row>
       <row>
        <entry>PostgreSQL</entry>
        <entry>5432</entry>
       </row>
       <row>
        <entry>Redis</entry>
        <entry>6379</entry>
       </row>
      </tbody>
     </tgroup>
    </informaltable>
   </step>
   <step>
    <para>
     Create an instance of the Redis service. The <command>cf
     marketplace</command> or <command>cf marketplace -s redis</command>
     commands can be used to see the available plans for the service:
    </para>
<screen>&prompt.user;cf create-service <replaceable>redis</replaceable> <replaceable>4-0-10</replaceable> <replaceable>redis-example-service</replaceable></screen>
    <para>
     Monitor the progress of the pods and wait until all pods are in a ready
     state. The example below shows the additional <literal>redis</literal>
     pods with a randomly generated name that have been created in the
     <literal>minibroker</literal> namespace:
    </para>
<screen>&prompt.user;watch -c 'kubectl get pods --namespace minibroker'
NAME                                            READY     STATUS             RESTARTS   AGE
alternating-frog-redis-master-0                 1/1       Running            2          1h
alternating-frog-redis-slave-7f7444978d-z86nr   1/1       Running            0          1h
minibroker-minibroker-5865f66bb8-6dxm7          2/2       Running            0          1h
</screen>
   </step>
  </procedure>
 </sect1>
 <sect1 xml:id="sec.cap.minibroker-application-usage">
  <title>Using Minibroker with Applications</title>

  <para>
   This section demonstrates how to use Minibroker services with your
   applications. The example below uses the Redis service instance created in
   the previous section.
  </para>

  <procedure>
   <step>
    <para>
     Obtain the demo application from Github and use <command>cf push</command>
     with the <literal>--no-start</literal> flag to deploy the application
     without starting it:
    </para>
<screen>&prompt.user;git clone https://github.com/scf-samples/cf-redis-example-app
&prompt.user;cd cf-redis-example-app
&prompt.user;cf push --no-start
</screen>
   </step>
   <step>
    <para>
     Bind the service to your application and start the application:
    </para>
<screen>&prompt.user;cf bind-service redis-example-app redis-example-service
&prompt.user;cf start redis-example-app
</screen>
   </step>
   <step>
    <para>
     When the application is ready, it can be tested by storing a value into
     the Redis service:
    </para>
<screen>&prompt.user;export APP=redis-example-app.example.com
&prompt.user;curl -X GET $APP/foo
&prompt.user;curl -X PUT $APP/foo -d 'data=bar'
&prompt.user;curl -X GET $APP/foo
</screen>
    <para>
     The first <literal>GET</literal> will return <literal>key not
     present</literal>. After storing a value, it will return
     <literal>bar</literal>.
    </para>
   </step>
  </procedure>

  <important>
   <title>Database Names for PostgreSQL and MariaDB Instances</title>
   <para>
    By default, Minibroker creates PostgreSQL and MariaDB server instances
    without a named database. A named database is required for normal usage
    with these and will need to be added during the <command>cf
    create-service</command> step using the <literal>-c</literal> flag. For
    example:
   </para>
<screen>&prompt.user;cf create-service postgresql 9-6-2 djangocms-db -c '{"postgresDatabase":"mydjango"}'
&prompt.user;cf create-service mariadb 10-1-34 my-db  -c '{"mariadbDatabase":"mydb"}'
</screen>
   <para>
    Other options can be set too, but vary by service type.
   </para>
  </important>
 </sect1>
</chapter><|MERGE_RESOLUTION|>--- conflicted
+++ resolved
@@ -22,13 +22,8 @@
   <link xlink:href="https://github.com/osbkit">Microsoft Azure team</link>. It
   provides a simple method to provision service brokers on Kubernetes clusters.
  </para>
-<<<<<<< HEAD
  <warning>
   <title>Do Not Use Minibroker on Production Systems</title>
-=======
- <important>
-  <title>Minibroker Upstream Services</title>
->>>>>>> 358d7061
   <para>
    The services deployed by Minibroker are sourced from the stable upstream
    charts repository, see
