<?xml version="1.0" encoding="UTF-8"?>
<!DOCTYPE chapter
[
  <!ENTITY % entities SYSTEM "entity-decl.ent">
    %entities;
]>
<chapter version="5.0" xml:id="cha.cap.upgrade"
  xmlns="http://docbook.org/ns/docbook"
  xmlns:xi="http://www.w3.org/2001/XInclude"
  xmlns:xlink="http://www.w3.org/1999/xlink">
 <info>
  <title>Upgrading &productname;</title>
  <dm:docmanager xmlns:dm="urn:x-suse:ns:docmanager">
   <dm:bugtracker></dm:bugtracker>
   <dm:translation>yes</dm:translation>
  </dm:docmanager>
 </info>
 <para>
  <literal>uaa</literal>, <literal>scf</literal>, and Stratos together make up
  a &productname; release. Maintenance updates are delivered as container
  images from the &suse; registry and applied with &helm;.
 </para>
 <para>
   For additional upgrade information, always review the release notes
   published at
   <link xlink:href="https://www.suse.com/releasenotes/x86_64/SUSE-CAP/1/"/>.
 </para>
 <sect1 xml:id="sec.cap.upgrade-considerations">
  <title>Important Considerations</title>

  <para>
   Before performing an upgrade, be sure to take note of the following:
  </para>

<<<<<<< HEAD
  <warning>
   <title><command>helm rollback</command> Is Not Supported</title>
   <para>
    <command>helm rollback</command> is not supported in &productname; or in
    upstream &cf;, and may break your cluster completely, because database
    migrations only run forward and cannot be reversed. Database schema can
    change over time. During upgrades both pods of the current and the next
    release may run concurrently, so the schema must stay compatible with the
    immediately previous release. But there is no way to guarantee such
    compatibility for future upgrades. One way to address this is to perform a
    full raw data backup and restore. (See
    <xref linkend="sec.cap.backup-restore-of-raw-data"/>)
   </para>
  </warning>
=======
  <variablelist>
   <varlistentry>
    <term>Perform Upgrades in Sequence</term>
    <listitem>
     <para>
      &cap; only supports upgrading releases in sequential order. If there are
      any intermediate releases between your current release and your target
      release, they must be installed. Skipping
      releases is not supported. See <xref linkend="sec.cap.skipped-release"/>
      for more information.
     </para>
    </listitem>
   </varlistentry>
   <varlistentry>
    <term>Preserve &helm; Value Changes during Upgrades</term>
    <listitem>
     <para>
      During a <command>helm upgrade</command>, always ensure the
      <command>--reuse-values</command> flag is specified and your
      <filename>scf-config-values-yaml</filename> file is passed. This will
      preserve any previously set &helm; values while allowing additional
      &helm; value changes to be made.
     </para>
    </listitem>
   </varlistentry>
   <varlistentry>
    <term>Use <command>--recreate-pods</command> during a <command>helm upgrade</command></term>
    <listitem>
     <para>
      Note that using <command>--recreate-pods</command> will cause downtime for
      applications, but is required as multiple versions of statefulsets may
      co-exist which can cause incompatibilities between dependent statefulsets,
      and result in a broken upgrade.
     </para>
     <para>
      When upgrading from &productname; 1.3.0 to 1.3.1, running
      <command>helm upgrade</command> does not require the
      <command>--recreate-pods</command> option to be used. A change to the
      active/passive model has allowed for previously unready pods to be
      upgraded, which allows for zero app downtime during the upgrade process.
     </para>
     <para>
      Upgrades between other versions will require the
      <command>--recreate-pods</command> option when using the
      <command>helm upgrade</command> command.
     </para>
    </listitem>
   </varlistentry>
   <varlistentry>
    <term><command>helm rollback</command> Is Not Supported</term>
    <listitem>
     <para>
      <command>helm rollback</command> is not supported in &productname; or in
      upstream &cf;, and may break your cluster completely, because database
      migrations only run forward and cannot be reversed. Database schema can
      change over time. During upgrades both pods of the current and the next
      release may run concurrently, so the schema must stay compatible with the
      immediately previous release. But there is no way to guarantee such
      compatibility for future upgrades. One way to address this is to perform a
      full raw data backup and restore. (See
      <xref linkend="sec.cap.backup-restore-of-raw-data"/>)
     </para>
    </listitem>
   </varlistentry>
   <varlistentry>
    <term>Do Not Make Changes to Pod Counts During a Upgrade</term>
    <listitem>
     <para>
      If sizing changes need to be mader, make the change either before or after
      an upgrade. See <xref linkend="sec.cap.ha-prod"/>.
     </para>
    </listitem>
   </varlistentry>
  </variablelist>
 </sect1>

 <sect1 xml:id="sec.cap.update">
  <title>Upgrading &productname;</title>
>>>>>>> 5895d8df

  <para>
   The supported upgrade method is to install all upgrades, in order. Skipping
   releases is not supported. This table matches the Helm chart versions to
   each release:
  </para>

  &releases-table;

  <para>
   Use &helm; to check for updates:
  </para>

<screen>&prompt.user;helm repo update
Hang tight while we grab the latest from your chart repositories...
...Skip local chart repository
...Successfully got an update from the "stable" chart repository
...Successfully got an update from the "suse" chart repository
Update Complete. ⎈ Happy Helming!⎈
</screen>

  <para>
   Get your currently-installed release versions and chart names (your releases
   may have different names than the examples), and then view the upgrade
   versions:
  </para>

<screen>&prompt.user;helm list
NAME            REVISION  UPDATED                  STATUS    CHART           NAMESPACE
<replaceable>susecf-console</replaceable>  1         Tue Aug 14 11:53:28 2018 DEPLOYED  console-2.3.0   stratos
<replaceable>susecf-scf</replaceable>      1         Tue Aug 14 10:58:16 2018 DEPLOYED  cf-2.15.2       scf
<replaceable>susecf-uaa</replaceable>      1         Tue Aug 14 10:49:30 2018 DEPLOYED  uaa-2.15.2      uaa
</screen>
&helm-search-suse;

  <para>
   View all charts in a release, and their versions:
  </para>

<screen>&prompt.user;helm search suse/uaa -l
NAME            VERSION     DESCRIPTION              
suse/uaa        &latestuaachart;      A Helm chart for SUSE UAA
suse/uaa        2.15.2      A Helm chart for SUSE UAA
suse/uaa        2.14.5      A Helm chart for SUSE UAA
suse/uaa        2.13.3      A Helm chart for SUSE UAA
suse/uaa        2.11.0      A Helm chart for SUSE UAA
suse/uaa        2.10.1      A Helm chart for SUSE UAA
suse/uaa        2.8.0       A Helm chart for SUSE UAA
suse/uaa        2.7.0       A Helm chart for SUSE UAA
...
</screen>

  <para>
   Verify the latest release is the next sequential release from your
   currently-installed release. If it is, proceed with the commands below to
   perform the upgrade. If any releases have been missed, see
   <xref linkend="sec.cap.skipped-release"/>.
  </para>

  <para>
   Just like your initial installation, wait for each command to complete
   before running the next command. Monitor progress with the
   <command>watch</command> command for each namespace, for example
   <command>watch -c 'kubectl get pods --namespace uaa'</command>. First
   upgrade <literal>uaa</literal>:
  </para>

<screen>&prompt.user;helm upgrade --force --recreate-pods <replaceable>susecf-uaa</replaceable> suse/uaa \
--reuse-values \
--values scf-config-values.yaml
</screen>


  <para>
   Then extract the <literal>uaa</literal> secret for <literal>scf</literal> to
   use:
  </para>

<screen>&prompt.user;SECRET=$(kubectl get pods --namespace uaa \
-o jsonpath='{.items[?(.metadata.name=="uaa-0")].spec.containers[?(.name=="uaa")].env[?(.name=="INTERNAL_CA_CERT")].valueFrom.secretKeyRef.name}')

&prompt.user;CA_CERT="$(kubectl get secret $SECRET --namespace uaa \
-o jsonpath="{.data['internal-ca-cert']}" | base64 --decode -)"</screen>

  <para>
   Upgrade <literal>scf</literal>, and note that if you see an error message
   like <literal>lost connection to pod Error: UPGRADE FAILED: transport is
   closing</literal>, this is normal. If you can run <command>watch -c 'kubectl
   get pods --namespace scf'</command> then everything is all right.
  </para>

<screen>&prompt.user;helm upgrade --force --recreate-pods <replaceable>susecf-scf</replaceable> suse/cf \
--reuse-values \
--values scf-config-values.yaml \
--set "secrets.UAA_CA_CERT=${CA_CERT}"
</screen>

  <para>
   Then upgrade Stratos:
  </para>

<screen>&prompt.user;helm upgrade --force --recreate-pods <replaceable>susecf-console</replaceable> suse/console \
--reuse-values \
--values scf-config-values.yaml
</screen>
<!-- Internal cf-usb broker broker endpoint URL change involving 1.3 -->

  <xi:include href="sec_cf_usb_url.xml"/>
 </sect1>
 <sect1 xml:id="sec.cap.skipped-release">
  <title>Installing Skipped Releases</title>

  <para>
   By default, &helm; always installs the latest release. What if you
   accidentally skipped a release, and need to apply it before upgrading to the
   current release? Install the missing release by specifying the &helm; chart
   version number. For example, your current <literal>uaa</literal> and
   <literal>scf</literal> versions are 2.10.1. Consult the table at the
   beginning of this chapter to see which releases you have missed. In this
   example, the missing &helm; chart version for <literal>uaa</literal> and
   <literal>scf</literal> is 2.11.0. Use the <command>--version</command>
   option to install a specific version:
  </para>

<screen>&prompt.user;helm upgrade --recreate-pods --version 2.11.0 <replaceable>susecf-uaa</replaceable> suse/uaa \
--values scf-config-values.yaml</screen>

  <para>
   Be sure to install the corresponding versions for <literal>scf</literal> and
   Stratos.
  </para>
 </sect1>
</chapter><|MERGE_RESOLUTION|>--- conflicted
+++ resolved
@@ -32,22 +32,7 @@
    Before performing an upgrade, be sure to take note of the following:
   </para>
 
-<<<<<<< HEAD
-  <warning>
-   <title><command>helm rollback</command> Is Not Supported</title>
-   <para>
-    <command>helm rollback</command> is not supported in &productname; or in
-    upstream &cf;, and may break your cluster completely, because database
-    migrations only run forward and cannot be reversed. Database schema can
-    change over time. During upgrades both pods of the current and the next
-    release may run concurrently, so the schema must stay compatible with the
-    immediately previous release. But there is no way to guarantee such
-    compatibility for future upgrades. One way to address this is to perform a
-    full raw data backup and restore. (See
-    <xref linkend="sec.cap.backup-restore-of-raw-data"/>)
-   </para>
-  </warning>
-=======
+
   <variablelist>
    <varlistentry>
     <term>Perform Upgrades in Sequence</term>
@@ -126,7 +111,6 @@
 
  <sect1 xml:id="sec.cap.update">
   <title>Upgrading &productname;</title>
->>>>>>> 5895d8df
 
   <para>
    The supported upgrade method is to install all upgrades, in order. Skipping
