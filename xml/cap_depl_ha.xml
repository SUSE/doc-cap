<?xml version="1.0" encoding="UTF-8"?>
<!DOCTYPE chapter
[
  <!ENTITY % entities SYSTEM "entity-decl.ent">
    %entities;
]>
<chapter version="5.0" xml:id="cha-cap-ha"
  xmlns="http://docbook.org/ns/docbook"
  xmlns:xi="http://www.w3.org/2001/XInclude"
  xmlns:xlink="http://www.w3.org/1999/xlink">
 <info>
  <title>&productname; &ha;</title>
  <dm:docmanager xmlns:dm="urn:x-suse:ns:docmanager">
   <dm:bugtracker></dm:bugtracker>
   <dm:translation>yes</dm:translation>
  </dm:docmanager>
 </info>
 <sect1 xml:id="sec-cap-ha-prod">
  <title>Configuring &cap; for &ha;</title>

  <para>
   There are two ways to make your &productname; deployment highly available.
   The simplest method is to set the <literal>config.HA</literal> parameter in
   your deployment configuration file to <literal>true</literal>. The second
   method is to create custom configuration files with your own sizing values.
  </para>

  <sect2 xml:id="sec-cap-ha-prereqs">
   <title>Prerequisites</title>
   <itemizedlist>
    <listitem>
     <para>
      A running deployment of &productname; where the database roles,
      <literal>mysql</literal>, are single availability for both
      <literal>uaa</literal> and <literal>scf</literal>. By starting with single
      availability <literal>mysql</literal> roles then transitioning to high
      availability <literal>mysql</literal> roles, it allows other resources
      dependent on the database to come up properly. It is not recommended for
      initial deployments of &productname; to have the <literal>mysql</literal>
      roles in high availability mode.
     </para>
    </listitem>
   </itemizedlist>
  </sect2>

  <sect2 xml:id="sec-cap-ha-defaults">
   <title>Finding Default and Allowable Sizing Values</title>
   <para>
    The <literal>sizing:</literal> section in the &helm;
    <filename>values.yaml</filename> files for each chart describes which
    instance groups can be scaled, and the scaling options for each instance group. You may use
    <command>helm inspect</command> to read the <literal>sizing:</literal>
    section in the &helm; charts:
   </para>
<screen>
&prompt.user;helm inspect suse/uaa | less +/sizing:
&prompt.user;helm inspect suse/cf | less +/sizing:
</screen>
   <para>
    Another way is to use Perl to extract the information for each instance group from
    the <literal>sizing:</literal> section. The following example is for the
    <literal>uaa</literal> namespace.
   </para>
<screen>
&prompt.user;helm inspect values suse/uaa | \
perl -ne '/^sizing/..0 and do { print $.,":",$_ if /^ [a-z]/ || /high avail|scale|count/ }'
181:    # The mysql instance group can scale between 1 and 3 instances.
182:    # For high availability it needs at least 2 instances.
183:    count: 1
205:    # The secret-generation instance group cannot be scaled.
206:    count: 1
234:  #   for managing user accounts and for registering OAuth2 clients, as well as
240:    # The uaa instance group can scale between 1 and 65535 instances.
241:    # For high availability it needs at least 2 instances.
242:    count: 1</screen>
   <para>
    The default <filename>values.yaml</filename> files are also included in
    this guide at <xref linkend="app-uaa-values-yaml"/> and
    <xref linkend="app-scf-values-yaml"/>.
   </para>
  </sect2>

  <sect2 xml:id="sec-cap-ha-simple">
   <title>Simple &ha; Configuration</title>
   <important>
    &fresh-namespace;
    </important>
   <para>
    The simplest way to make your &productname; deployment highly available is
    to set <literal>config.HA</literal> to <literal>true</literal>. This
    changes the size of all instance groups to the minimum required for a highly
    available deployment. In your deployment configuration file,
    <filename>scf-config-values.yaml</filename>, include the following.
   </para>
<screen>
config:
  # Flag to activate high-availability mode
  HA: true
</screen>
   <para>
    Use <command>helm install</command> to deploy or
    <command>helm upgrade</command> to apply the change to an existing
    deployment.
   </para>
<<<<<<< HEAD
<screen>&prompt.user;helm install suse/uaa \
 --name susecf-uaa \
 --namespace uaa \
 --values scf-config-values.yaml
=======
<screen>
&prompt.user;helm upgrade susecf-uaa suse/uaa \
--values scf-config-values.yaml \
--set config.HA=true

&prompt.user;SECRET=$(kubectl get pods --namespace uaa \
--output jsonpath='{.items[?(.metadata.name=="uaa-0")].spec.containers[?(.name=="uaa")].env[?(.name=="INTERNAL_CA_CERT")].valueFrom.secretKeyRef.name}')

&prompt.user;CA_CERT="$(kubectl get secret $SECRET --namespace uaa \
--output jsonpath="{.data['internal-ca-cert']}" | base64 --decode -)"

&prompt.user;helm upgrade susecf-scf suse/cf \
--values scf-config-values.yaml \
--set config.HA=true \
--set "secrets.UAA_CA_CERT=${CA_CERT}"
>>>>>>> 4f4691bd
</screen>
   <para>
    When <literal>config.HA</literal> is set to <literal>true</literal>,
    instances groups can be made to allow sizing values other than the minimum
    required for &ha; mode. To do so, set the
    <literal>config.HA_strict</literal> flag to <literal>false</literal> in
    conjunction with specifying the count for a given instance group in the
    <literal>sizing:</literal> section. As an example, the following
    configuration enables &ha; mode while only using 1 instance of the
    <literal>mysql</literal> instance group.
   </para>
<screen>
config:
  # Flag to activate high-availability mode
  HA: true
  HA_strict: false
sizing:
  mysql:
    count: 1
</screen>
  </sect2>

  <sect2 xml:id="sec-cap-ha-custom">
   <title>Example Custom &ha; Configurations</title>
   <para>
    The following two example &ha; configuration files are for the
    <literal>uaa</literal> and <literal>scf</literal> namespaces. The example
    values are not meant to be copied, as these depend on your particular
    deployment and requirements.
   </para>

   &uaa-in-scf;

   <para>
    The first example is for the <literal>uaa</literal> namespace,
    <filename>uaa-sizing.yaml</filename>. The values specified are the minimum
    required for a &ha; deployment, equivalent to setting
    <literal>config.HA</literal> to true.
   </para>
<screen>
sizing:
  mysql:
    count: 3
  mysql_proxy:
    count: 2
  uaa:
    count: 2
</screen>
   <para>
    The second example is for <literal>scf</literal>,
    <filename>scf-sizing.yaml</filename>. The values specified are the minimum
    required for a &ha; deployment, equivalent to setting
    <literal>config.HA</literal> to true.
   </para>
<screen>
sizing:
  adapter:
    count: 2
  api_group:
    count: 2
  cc_clock:
    count: 2
  cc_uploader:
    count: 2
  cc_worker:
    count: 2
  cf_usb_group:
    count: 2
  diego_api:
    count: 2
  diego_brain:
    count: 2
  diego_cell:
    count: 3
  diego_ssh:
    count: 2
  doppler:
    count: 2
  locket:
    count: 2
  log_api:
    count: 2
  log_cache_scheduler:
    count: 2
  loggregator_agent:
    count: 2
  mysql:
    count: 3
  mysql_proxy:
    count: 2
  nats:
    count: 2
  nfs_broker:
    count: 2
  router:
    count: 2
  routing_api:
    count: 2
  syslog_scheduler:
    count: 2
  tcp_router:
    count: 2
</screen>
   <para>
    When using custom sizing configurations, take note that the
    <literal>mysql</literal> instance group, for both <literal>uaa</literal> and
    <literal>scf</literal>, must have have an odd number of instances.
   </para>
   <important>
    &fresh-namespace;
   </important>
  <para>
    After creating your configuration files, follow the steps in
    <xref linkend="sec-cap-configure-prod"/> until you get to
    <xref linkend="sec-cap-install-uaa-prod"/>. Then upgrade
    <literal>uaa</literal> with this command:
   </para>
<screen>
&prompt.user;helm upgrade susecf-uaa suse/uaa \
--values scf-config-values.yaml \
--values uaa-sizing.yaml
</screen>
   &uaa-deploy-complete;
   <para>
    When the <literal>uaa</literal> deployment completes, upgrade SCF with these
    commands:
   </para>
<screen>&prompt.user;SECRET=$(kubectl get pods --namespace uaa \
--output jsonpath='{.items[?(.metadata.name=="uaa-0")].spec.containers[?(.name=="uaa")].env[?(.name=="INTERNAL_CA_CERT")].valueFrom.secretKeyRef.name}')

&prompt.user;CA_CERT="$(kubectl get secret $SECRET --namespace uaa \
--output jsonpath="{.data['internal-ca-cert']}" | base64 --decode -)"

&prompt.user;helm upgrade susecf-scf suse/cf \
--values scf-config-values.yaml \
--values scf-sizing.yaml \
--set "secrets.UAA_CA_CERT=${CA_CERT}"
</screen>
  </sect2>
 </sect1>
 <sect1 xml:id="sec-cap-availability-zones">
  <title>Availability Zones</title>

  <para>
   Availability Zones (AZ) are logical arrangements of compute nodes within a
   region that provide isolation from each other. A deployment that is
   distributed across multiple AZs can use this separation to increase
   resiliency against downtime in the event a given zone experiences issues.
  </para>
  <para>
   Refer to the following for platform-specific information about availability
   zones:
  </para>
  <itemizedlist>
   <listitem>
    <para>
     <link xlink:href="https://azure.microsoft.com/en-ca/updates/availability-zones-az-support-for-aks/"/>
    </para>
   </listitem>
   <listitem>
    <para>
     <link xlink:href="https://docs.aws.amazon.com/AWSEC2/latest/UserGuide/using-regions-availability-zones.html"/>
    </para>
   </listitem>
   <listitem>
    <para>
     <link xlink:href="https://cloud.google.com/compute/docs/regions-zones/"/>
    </para>
   </listitem>
   <listitem>
    <para>
     <link xlink:href="https://docs.cloudfoundry.org/concepts/high-availability.html#azs"/>
    </para>
   </listitem>
  </itemizedlist>

  <sect2 xml:id="sec-cap-availability-zone-handling">
   <title>Availability Zone Information Handling</title>
   <para>
    In &cap;, availability zone handling is done using the
    <literal>AZ_LABEL_NAME</literal> &helm; chart value. By default,
    <literal>AZ_LABEL_NAME</literal> is set to
    <literal>failure-domain.beta.kubernetes.io/zone</literal>, which is the
    predefined &kube; label for availability zones. On most public cloud
    providers, nodes will already have this label set and availability zone
    support will work without further configuration. For on-premise
    installations, it is recommended that nodes are labeled with the same label.
   </para>
   <para>
    Run the following to see the labels on your nodes.
   </para>
<screen>&prompt.user;kubectl get nodes --show-labels</screen>
   <para>
    To label a node, use <command>kubectl label nodes </command>. For example:
   </para>
<screen>&prompt.user;kubectl label nodes <replaceable>cap-worker-1</replaceable> <replaceable>failure-domain.beta.kubernetes.io/zone=zone-1</replaceable></screen>
   <para>
    To see which node and availability zone a given
    <literal>diego-cell</literal> pod is assigned to, refer to the following
    example:
   </para>
<screen>&prompt.user;kubectl logs <replaceable>diego-cell-0</replaceable> --namespace scf | grep ^AZ</screen>
   <para>
    For more information on the
    <literal>failure-domain.beta.kubernetes.io/zone</literal> label, see
    <link xlink:href="https://kubernetes.io/docs/reference/kubernetes-api/labels-annotations-taints/#failure-domainbetakubernetesiozone"/>.
   </para>
   <para>
    Note that due to a bug in &cap; 1.4 and earlier, this label was not working for <literal>AZ_LABEL_NAME</literal>.
   </para>
   <important>
    <title>Performance with Availability Zones</title>
    <para>
     For the best performance, all availability zones should have a similar
     number of nodes because app instances will be evenly distributed, so that
     each zone has about the same number of instances.
    </para>
   </important>
  </sect2>
 </sect1>
</chapter><|MERGE_RESOLUTION|>--- conflicted
+++ resolved
@@ -48,7 +48,7 @@
    <para>
     The <literal>sizing:</literal> section in the &helm;
     <filename>values.yaml</filename> files for each chart describes which
-    instance groups can be scaled, and the scaling options for each instance group. You may use
+    roles can be scaled, and the scaling options for each role. You may use
     <command>helm inspect</command> to read the <literal>sizing:</literal>
     section in the &helm; charts:
    </para>
@@ -57,22 +57,26 @@
 &prompt.user;helm inspect suse/cf | less +/sizing:
 </screen>
    <para>
-    Another way is to use Perl to extract the information for each instance group from
+    Another way is to use Perl to extract the information for each role from
     the <literal>sizing:</literal> section. The following example is for the
     <literal>uaa</literal> namespace.
    </para>
 <screen>
 &prompt.user;helm inspect values suse/uaa | \
 perl -ne '/^sizing/..0 and do { print $.,":",$_ if /^ [a-z]/ || /high avail|scale|count/ }'
-181:    # The mysql instance group can scale between 1 and 3 instances.
-182:    # For high availability it needs at least 2 instances.
-183:    count: 1
-205:    # The secret-generation instance group cannot be scaled.
-206:    count: 1
-234:  #   for managing user accounts and for registering OAuth2 clients, as well as
-240:    # The uaa instance group can scale between 1 and 65535 instances.
-241:    # For high availability it needs at least 2 instances.
-242:    count: 1</screen>
+199:    # The mysql instance group can scale between 1 and 7 instances.
+200:    # For high availability it needs at least 3 instances.
+201:    count: ~
+226:    # The mysql_proxy instance group can scale between 1 and 5 instances.
+227:    # For high availability it needs at least 2 instances.
+228:    count: ~
+247:    # The secret_generation instance group cannot be scaled.
+248:    count: ~
+276:  #   for managing user accounts and for registering OAuth2 clients, as well as
+282:    # The uaa instance group can scale between 1 and 65535 instances.
+283:    # For high availability it needs at least 2 instances.
+284:    count: ~
+</screen>
    <para>
     The default <filename>values.yaml</filename> files are also included in
     this guide at <xref linkend="app-uaa-values-yaml"/> and
@@ -88,7 +92,7 @@
    <para>
     The simplest way to make your &productname; deployment highly available is
     to set <literal>config.HA</literal> to <literal>true</literal>. This
-    changes the size of all instance groups to the minimum required for a highly
+    changes the size of all roles to the minimum required for a highly
     available deployment. In your deployment configuration file,
     <filename>scf-config-values.yaml</filename>, include the following.
    </para>
@@ -98,32 +102,13 @@
   HA: true
 </screen>
    <para>
-    Use <command>helm install</command> to deploy or
-    <command>helm upgrade</command> to apply the change to an existing
-    deployment.
-   </para>
-<<<<<<< HEAD
+    Or, you may pass it as a command line option when you are deploying with
+    &helm;, for example:
+   </para>
 <screen>&prompt.user;helm install suse/uaa \
  --name susecf-uaa \
  --namespace uaa \
  --values scf-config-values.yaml
-=======
-<screen>
-&prompt.user;helm upgrade susecf-uaa suse/uaa \
---values scf-config-values.yaml \
---set config.HA=true
-
-&prompt.user;SECRET=$(kubectl get pods --namespace uaa \
---output jsonpath='{.items[?(.metadata.name=="uaa-0")].spec.containers[?(.name=="uaa")].env[?(.name=="INTERNAL_CA_CERT")].valueFrom.secretKeyRef.name}')
-
-&prompt.user;CA_CERT="$(kubectl get secret $SECRET --namespace uaa \
---output jsonpath="{.data['internal-ca-cert']}" | base64 --decode -)"
-
-&prompt.user;helm upgrade susecf-scf suse/cf \
---values scf-config-values.yaml \
---set config.HA=true \
---set "secrets.UAA_CA_CERT=${CA_CERT}"
->>>>>>> 4f4691bd
 </screen>
    <para>
     When <literal>config.HA</literal> is set to <literal>true</literal>,
@@ -238,17 +223,19 @@
   <para>
     After creating your configuration files, follow the steps in
     <xref linkend="sec-cap-configure-prod"/> until you get to
-    <xref linkend="sec-cap-install-uaa-prod"/>. Then upgrade
+    <xref linkend="sec-cap-install-uaa-prod"/>. Then deploy
     <literal>uaa</literal> with this command:
    </para>
 <screen>
-&prompt.user;helm upgrade susecf-uaa suse/uaa \
+&prompt.user;helm install suse/uaa \
+--name <replaceable>susecf-uaa</replaceable> \
+--namespace uaa \
 --values scf-config-values.yaml \
 --values uaa-sizing.yaml
 </screen>
    &uaa-deploy-complete;
    <para>
-    When the <literal>uaa</literal> deployment completes, upgrade SCF with these
+    When the <literal>uaa</literal> deployment completes, deploy SCF with these
     commands:
    </para>
 <screen>&prompt.user;SECRET=$(kubectl get pods --namespace uaa \
@@ -257,7 +244,9 @@
 &prompt.user;CA_CERT="$(kubectl get secret $SECRET --namespace uaa \
 --output jsonpath="{.data['internal-ca-cert']}" | base64 --decode -)"
 
-&prompt.user;helm upgrade susecf-scf suse/cf \
+&prompt.user;helm install suse/cf \
+--name <replaceable>susecf-scf</replaceable> \
+--namespace scf \
 --values scf-config-values.yaml \
 --values scf-sizing.yaml \
 --set "secrets.UAA_CA_CERT=${CA_CERT}"
