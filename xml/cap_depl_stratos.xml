--- conflicted
+++ resolved
@@ -105,38 +105,10 @@
 
 ==> v1beta1/StatefulSet
 NAME     DESIRED  CURRENT  AGE
-<<<<<<< HEAD
-console  1        1        1s
-</screen>
-
-<para>
-    In this example, pointing your web browser to https://10.10.100.82.xip.io:8443 
-    opens the console. Wade through the nag screens about the self-signed
-    certificates and log in as <literal>admin</literal> with the password you 
-    created in <filename>scf-config-values.yaml</filename>. 
-    If you see an upgrade message, wait a few minutes and try again.
-</para>
-<figure xml:id="fig.cap.stratos-prod">
-  <title>Stratos UI Cloud Foundry Console</title>
-  <mediaobject>
-   <imageobject>
-    <imagedata fileref="stratos.png" format="PNG" width="75%"/>
-   </imageobject>
-  </mediaobject>
-</figure>
-
-<para>
-    Another way to get the release name is with the <command>helm list</command>
-    command, then query the release name to get its IP address and port number:
-</para>
-
-<screen>
-&prompt.user;helm list
-=======
 console  1        1        1s</screen>
 
   <para>
-   In this example, pointing your web browser to https://10.10.100.82:8443
+   In this example, pointing your web browser to https://example.com:8443
    opens the console. Wade through the nag screens about the self-signed
    certificates and log in as <literal>admin</literal> with the password you
    created in <filename>scf-config-values.yaml</filename>. If you see an
@@ -158,7 +130,6 @@
   </para>
 
 <screen>&prompt.user;helm list
->>>>>>> dc166781
 NAME            REVISION  UPDATED                  STATUS   CHART           NAMESPACE
 susecf-console  1         Tue Aug 14 11:53:28 2018 DEPLOYED console-2.0.0   stratos  
 susecf-scf      1         Tue Aug 14 10:58:16 2018 DEPLOYED cf-2.11.0       scf      
