--- conflicted
+++ resolved
@@ -53,11 +53,7 @@
        <listitem>
         <para>
          Release Notes:
-<<<<<<< HEAD
          <link xlink:href="https://www.suse.com/releasenotes/x86_64/SUSE-CAP/1/"/>
-=======
-         <link xlink:href="https://www.suse.com/documentation/cloud-application-platform-1/index.html"/>
->>>>>>> ff60b6a8
         </para>
        </listitem>
        <listitem>
