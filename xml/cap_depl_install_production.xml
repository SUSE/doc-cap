--- conflicted
+++ resolved
@@ -546,14 +546,8 @@
 </para>
 <screen>
 &prompt.user;helm install suse/console \
-<<<<<<< HEAD
-    --namespace stratos-scf \
-    --values scf-config-values.yaml \
-    --name my-console    
-=======
     --namespace stratos \
     --values scf-config-values.yaml
->>>>>>> a82345f1
 </screen>   
 <para>
 Use &helm; to check installation status:
